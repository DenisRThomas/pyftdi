#!/usr/bin/env python
# -*- coding: utf-8 -*-
#
# Copyright (c) 2010-2011 Emmanuel Blot <emmanuel.blot@free.fr>
# Copyright (c) 2010-2011 Neotion
#
# This library is free software; you can redistribute it and/or
# modify it under the terms of the GNU Lesser General Public
# License as published by the Free Software Foundation; either
# version 2 of the License, or (at your option) any later version.
#
# This library is distributed in the hope that it will be useful,
# but WITHOUT ANY WARRANTY; without even the implied warranty of
# MERCHANTABILITY or FITNESS FOR A PARTICULAR PURPOSE.  See the GNU
# Lesser General Public License for more details.
#
# You should have received a copy of the GNU Lesser General Public
# License along with this library; if not, write to the Free Software
# Foundation, Inc., 59 Temple Place, Suite 330, Boston, MA  02111-1307  USA

from distutils.core import setup


def _read(fname):
    import os
    return open(os.path.join(os.path.dirname(__file__), fname)).read()

setup(
    name='pyftdi',
<<<<<<< HEAD
    version='0.2.4',
=======
    version='0.3.0',
>>>>>>> 29b463ad
    description='FTDI device driver',
    author='Emmanuel Blot',
    author_email='emmanuel.blot@free.fr',
    license='LGPL v2',
    keywords = 'driver ftdi usb serial spi jtag',
    url='http://github.com/eblot/pyftdi',
    download_url='https://github.com/eblot/pyftdi/tarball/master',
    packages=['pyftdi'],
    requires=[ 'pyusb (>= 1.0.0a1)' ],
    classifiers=[
        'Development Status :: 3 - Alpha',
        'Environment :: Other Environment',
        'Intended Audience :: Developers',
        'License :: OSI Approved :: GNU Library or '
            'Lesser General Public License (LGPL)',
        'Operating System :: MacOS :: MacOS X',
        'Operating System :: POSIX',
        'Operating System :: Microsoft :: Windows :: Windows 95/98/2000',
        'Programming Language :: Python :: 2.6',
        'Programming Language :: Python :: 2.7',
        'Topic :: Software Development :: Libraries :: Python Modules',
        'Topic :: System :: Hardware :: Hardware Drivers',
    ],
    long_description=_read('README.rst'),
)<|MERGE_RESOLUTION|>--- conflicted
+++ resolved
@@ -27,11 +27,7 @@
 
 setup(
     name='pyftdi',
-<<<<<<< HEAD
-    version='0.2.4',
-=======
     version='0.3.0',
->>>>>>> 29b463ad
     description='FTDI device driver',
     author='Emmanuel Blot',
     author_email='emmanuel.blot@free.fr',
